--- conflicted
+++ resolved
@@ -94,18 +94,17 @@
 
 
 def test_pydantic_validates_nested_models():
-<<<<<<< HEAD
 
     with pytest.raises(ValidationError):
-=======
-    with pytest.raises(ValidationError) as e:
->>>>>>> 8120307f
         TestModel(
             name="test",
             value=1.0,
             params=TestParams(
                 type="big",
-                options=TestOpts(opt2="opt2", opt3="opt3"),
+                options=TestOpts(
+                    opt2="opt2",
+                    opt3="opt3"
+                ),
             ),
         )
 
@@ -126,6 +125,7 @@
 
 
 def test_model_to_dict():
+
     test_data = {
         "name": "test",
         "value": 1.0,
@@ -143,46 +143,47 @@
     assert data["params"]["options"]["opt2"] == "opt2"
     assert data["params"]["options"]["opt3"] == "opt3"
 
-
 def test_missing_parameters():
-    test_data = {
-        "name": "test",
-        "type": "big",
-        "opt1": "opt1",
-        "opt2": "opt2",
-        "opt3": "opt3",
-    }
-    kwargs = BaseData.model_to_dict(TestModel, test_data)
-    with pytest.raises(ValidationError, match="value\n  Field required") as e:
-        TestModel(**VALID_PARAMETERS, **kwargs)
-
-    test_data = {
-        "name": "test",
-        "value": 1.0,
-        "type": "big",
-        "opt2": "opt2",
-        "opt3": "opt3",
-    }
-    kwargs = BaseData.model_to_dict(TestModel, test_data)
-    with pytest.raises(ValidationError, match="opt1\n  Field required") as e:
-        TestModel(**VALID_PARAMETERS, **kwargs)
-
-    test_data = {
-        "name": "test",
-        "value": 1.0,
-        "type": "big",
-        "opt1": "opt1",
-        "opt3": "opt3",
-    }
-    kwargs = BaseData.model_to_dict(TestModel, test_data)
-    model = TestModel(**VALID_PARAMETERS, **kwargs)
-    model.params.options.opt2 == "default"
-
+
+        test_data = {
+            "name": "test",
+            "type": "big",
+            "opt1": "opt1",
+            "opt2": "opt2",
+            "opt3": "opt3",
+        }
+        kwargs = BaseData.model_to_dict(TestModel, test_data)
+        with pytest.raises(ValidationError, match="value\n  Field required") as e:
+            TestModel(**VALID_PARAMETERS, **kwargs)
+
+
+        test_data = {
+            "name": "test",
+            "value": 1.0,
+            "type": "big",
+            "opt2": "opt2",
+            "opt3": "opt3",
+        }
+        kwargs = BaseData.model_to_dict(TestModel, test_data)
+        with pytest.raises(ValidationError, match="opt1\n  Field required") as e:
+            TestModel(**VALID_PARAMETERS, **kwargs)
+
+
+        test_data = {
+            "name": "test",
+            "value": 1.0,
+            "type": "big",
+            "opt1": "opt1",
+            "opt3": "opt3",
+        }
+        kwargs = BaseData.model_to_dict(TestModel, test_data)
+        model = TestModel(**VALID_PARAMETERS, **kwargs)
+        model.params.options.opt2 == "default"
 
 def test_nested_model():
+
     class GroupOptions(BaseModel):
         group_type: str
-
     class GroupParams(BaseModel):
         value: str
         options: GroupOptions
